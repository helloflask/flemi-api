[project]
name = ""
version = ""
description = ""
authors = [
    {name = "rice0208", email = "riceforever0208@outlook.com"},
]
dependencies = [
    "apiflask>=0.12.0",
    "flask-sqlalchemy>=2.5.1",
    "flask-migrate>=3.1.0",
    "authlib>=1.0.1",
    "bleach>=5.0.0",
    "faker>=13.3.5",
<<<<<<< HEAD
    "flask-mail>=0.9.1",
=======
    "flask-cors>=3.0.10",
>>>>>>> 58e5572c
]
requires-python = ">=3.9"
license = {text = "MIT"}

[tool.pdm]

[build-system]
requires = ["pdm-pep517>=0.12.0"]
build-backend = "pdm.pep517.api"<|MERGE_RESOLUTION|>--- conflicted
+++ resolved
@@ -12,11 +12,7 @@
     "authlib>=1.0.1",
     "bleach>=5.0.0",
     "faker>=13.3.5",
-<<<<<<< HEAD
-    "flask-mail>=0.9.1",
-=======
     "flask-cors>=3.0.10",
->>>>>>> 58e5572c
 ]
 requires-python = ">=3.9"
 license = {text = "MIT"}
